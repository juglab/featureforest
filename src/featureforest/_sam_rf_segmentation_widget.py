import pickle

import napari
import napari.utils.notifications as notif
from napari.utils.events import Event
from napari.qt.threading import create_worker
from napari.utils import progress as np_progress

from qtpy.QtWidgets import (
    QWidget, QHBoxLayout, QVBoxLayout,
    QGroupBox, QCheckBox, QRadioButton,
    QPushButton, QLabel, QComboBox, QLineEdit,
    QFileDialog, QProgressBar,
)
from qtpy.QtCore import Qt
from qtpy.QtGui import QIntValidator, QDoubleValidator

import h5py
import nrrd
import numpy as np
from sklearn.ensemble import RandomForestClassifier

from .models import MobileSAM
<<<<<<< HEAD
from .utils.training import create_train_data, train_rf_model, predict_slice
=======
>>>>>>> 689b031a
from .widgets import (
    ScrollWidgetWrapper,
    get_layer,
)
from .utils.data import (
    get_stack_dims, get_patch_indices,
    get_num_patches, get_stride_margin
)
from .utils import (
    colormaps, config
)
from .utils.postprocess import (
    postprocess_segmentation,
)
from .utils.postprocess_with_sam import postprocess_segmentations_with_sam


class SAMRFSegmentationWidget(QWidget):
    def __init__(self, napari_viewer: napari.Viewer):
        super().__init__()
        self.viewer = napari_viewer
        self.image_layer = None
        self.gt_layer = None
        self.segmentation_layer = None
        self.storage = None
        self.rf_model = None
        self.device = None
        self.feature_model = None
        self.patch_size = 512
        self.overlap = 384
        self.stride = self.patch_size - self.overlap

        self.prepare_widget()

    def closeEvent(self, event):
        print("closing")
        self.viewer.layers.events.inserted.disconnect(self.check_input_layers)
        self.viewer.layers.events.removed.disconnect(self.check_input_layers)
        self.viewer.layers.events.changed.disconnect(self.check_input_layers)

        self.viewer.layers.events.inserted.disconnect(self.check_label_layers)
        self.viewer.layers.events.removed.disconnect(self.check_label_layers)

    def prepare_widget(self):
        self.base_layout = QVBoxLayout()
        self.create_input_ui()
        self.create_label_stats_ui()
        self.create_train_ui()
        self.create_prediction_ui()

        scroll_content = QWidget()
        scroll_content.setLayout(self.base_layout)
        scroll = ScrollWidgetWrapper(scroll_content)
        vbox = QVBoxLayout()
        vbox.addWidget(scroll)
        self.setLayout(vbox)
        self.base_layout.addStretch(1)

        self.viewer.layers.events.inserted.connect(self.check_input_layers)
        self.viewer.layers.events.removed.connect(self.check_input_layers)
        self.viewer.layers.events.changed.connect(self.check_input_layers)
        self.check_input_layers(None)

        self.viewer.layers.events.inserted.connect(self.check_label_layers)
        self.viewer.layers.events.removed.connect(self.check_label_layers)
        self.check_label_layers(None)

    def create_input_ui(self):
        # input layer
        input_label = QLabel("Input Layer:")
        self.image_combo = QComboBox()
        # sam storage
        storage_label = QLabel("SAM Embeddings Storage:")
        self.storage_textbox = QLineEdit()
        self.storage_textbox.setReadOnly(True)
        storage_button = QPushButton("Select...")
        storage_button.clicked.connect(self.select_storage)
        # ground truth layers
        gt_label = QLabel("Ground Truth Layer:")
        self.gt_combo = QComboBox()
        add_labels_button = QPushButton("Add Layer")
        add_labels_button.clicked.connect(self.add_labels_layer)
        # layout
        layout = QVBoxLayout()
        vbox = QVBoxLayout()
        vbox.setContentsMargins(0, 0, 0, 0)
        vbox.addWidget(input_label)
        vbox.addWidget(self.image_combo)
        layout.addLayout(vbox)

        vbox = QVBoxLayout()
        vbox.setContentsMargins(0, 0, 0, 0)
        vbox.addWidget(storage_label)
        hbox = QHBoxLayout()
        hbox.setContentsMargins(0, 0, 0, 0)
        hbox.addWidget(self.storage_textbox)
        hbox.addWidget(storage_button)
        vbox.addLayout(hbox)
        layout.addLayout(vbox)

        vbox = QVBoxLayout()
        vbox.setContentsMargins(0, 0, 0, 0)
        vbox.addWidget(gt_label)
        hbox = QHBoxLayout()
        hbox.addWidget(self.gt_combo)
        hbox.addWidget(add_labels_button)
        vbox.addLayout(hbox)
        layout.addLayout(vbox)

        gbox = QGroupBox()
        gbox.setTitle("Inputs")
        gbox.setMinimumWidth(100)
        gbox.setLayout(layout)
        self.base_layout.addWidget(gbox)

    def create_label_stats_ui(self):
        self.num_class_label = QLabel("Number of classes: ")
        self.each_class_label = QLabel("Labels per class:")
        analyze_button = QPushButton("Analyze")
        analyze_button.setMinimumWidth(150)
        analyze_button.clicked.connect(self.analyze_labels)
        # layout
        layout = QVBoxLayout()
        vbox = QVBoxLayout()
        vbox.setContentsMargins(0, 0, 0, 0)
        vbox.addWidget(self.num_class_label)
        vbox.addWidget(self.each_class_label)
        vbox.addWidget(analyze_button, alignment=Qt.AlignLeft)
        layout.addLayout(vbox)
        gbox = QGroupBox()
        gbox.setTitle("Labeling Statistics")
        gbox.setMinimumWidth(100)
        gbox.setLayout(layout)
        self.base_layout.addWidget(gbox)

    def create_train_ui(self):
        tree_label = QLabel("Number of trees:")
        self.num_trees_textbox = QLineEdit()
        self.num_trees_textbox.setText("300")
        self.num_trees_textbox.setValidator(QIntValidator(1, 99999))

        depth_label = QLabel("Max depth:")
        self.max_depth_textbox = QLineEdit()
        self.max_depth_textbox.setText("7")
        self.max_depth_textbox.setValidator(QIntValidator(0, 99999))
        self.max_depth_textbox.setToolTip("set to 0 for unlimited depth.")

        train_button = QPushButton("Train RF Model")
        train_button.clicked.connect(self.train_model)
        train_button.setMinimumWidth(150)

        # self.sam_progress = QProgressBar()
        # self.save_storage_button = QPushButton("Save SAM Embeddings")
        # self.save_storage_button.clicked.connect(self.save_embeddings)
        # self.save_storage_button.setMinimumWidth(150)
        # self.save_storage_button.setMaximumWidth(150)
        # self.save_storage_button.setEnabled(False)

        self.model_status_label = QLabel("Model status:")

        load_button = QPushButton("Load Model")
        load_button.clicked.connect(self.load_rf_model)
        load_button.setMinimumWidth(150)

        self.model_save_button = QPushButton("Save Model")
        self.model_save_button.clicked.connect(self.save_rf_model)
        self.model_save_button.setMinimumWidth(150)
        self.model_save_button.setEnabled(False)

        # layout
        layout = QVBoxLayout()
        vbox = QVBoxLayout()
        vbox.setContentsMargins(0, 0, 0, 0)
        vbox.addWidget(tree_label)
        vbox.addWidget(self.num_trees_textbox)
        vbox.addWidget(depth_label)
        vbox.addWidget(self.max_depth_textbox)
        vbox.addWidget(train_button, alignment=Qt.AlignLeft)
        # vbox.addWidget(self.sam_progress)
        # vbox.addWidget(self.save_storage_button, alignment=Qt.AlignLeft)
        vbox.addWidget(self.model_status_label)
        hbox = QHBoxLayout()
        hbox.setContentsMargins(0, 0, 0, 0)
        hbox.addWidget(load_button, alignment=Qt.AlignLeft)
        hbox.addWidget(self.model_save_button, alignment=Qt.AlignLeft)
        vbox.addLayout(hbox)
        layout.addLayout(vbox)
        gbox = QGroupBox()
        gbox.setTitle("Train Model (Random Forest)")
        gbox.setMinimumWidth(100)
        gbox.setLayout(layout)
        self.base_layout.addWidget(gbox)

    def create_prediction_ui(self):
        seg_label = QLabel("Segmentation Layer:")
        self.new_layer_checkbox = QCheckBox("New Layer")
        self.new_layer_checkbox.setChecked(True)
        self.new_layer_checkbox.stateChanged.connect(self.new_layer_checkbox_changed)
        self.prediction_layer_combo = QComboBox()
        self.prediction_layer_combo.setEnabled(False)
        self.seg_add_radiobutton = QRadioButton("Add Segmentations")
        self.seg_add_radiobutton.setChecked(True)
        self.seg_add_radiobutton.setEnabled(False)
        self.seg_replace_radiobutton = QRadioButton("Replace Segmentations")
        self.seg_replace_radiobutton.setEnabled(False)

        # post-process ui
        area_label = QLabel("Area Threshold(%):")
        self.area_threshold_textbox = QLineEdit()
        self.area_threshold_textbox.setText("15")
        self.area_threshold_textbox.setValidator(
            QDoubleValidator(
                1.000, 100.000, 3, notation=QDoubleValidator.StandardNotation
            )
        )
        self.area_threshold_textbox.setToolTip(
            "Keeps regions with area above the threshold percentage."
        )
        self.area_threshold_textbox.setEnabled(False)

        self.sam_post_checkbox = QCheckBox("Use SAM Predictor")
        self.sam_post_checkbox.setEnabled(False)

        self.postprocess_checkbox = QCheckBox("Postprocess Segmentations")
        self.postprocess_checkbox.stateChanged.connect(self.postprocess_checkbox_changed)

        predict_button = QPushButton("Predict Slice")
        predict_button.setMinimumWidth(150)
        predict_button.clicked.connect(lambda: self.predict(whole_stack=False))
        self.predict_all_button = QPushButton("Predict Whole Stack")
        self.predict_all_button.setMinimumWidth(150)
        self.predict_all_button.clicked.connect(lambda: self.predict(whole_stack=True))
        self.predict_stop_button = QPushButton("Stop")
        self.predict_stop_button.clicked.connect(self.stop_predict)
        self.predict_stop_button.setMinimumWidth(150)
        self.predict_stop_button.setEnabled(False)
        self.prediction_progress = QProgressBar()

        export_nrrd_button = QPushButton("Export To nrrd")
        export_nrrd_button.setMinimumWidth(150)
        export_nrrd_button.clicked.connect(lambda: self.export_segmentation("nrrd"))

        # layout
        layout = QVBoxLayout()
        vbox = QVBoxLayout()
        vbox.setContentsMargins(0, 0, 0, 0)
        vbox.addWidget(seg_label)
        vbox.addWidget(self.new_layer_checkbox)
        vbox.addWidget(self.prediction_layer_combo)
        hbox = QHBoxLayout()
        hbox.setContentsMargins(0, 0, 0, 20)
        hbox.addWidget(self.seg_add_radiobutton)
        hbox.addWidget(self.seg_replace_radiobutton)
        vbox.addLayout(hbox)
        vbox.addWidget(self.postprocess_checkbox)
        vbox.addWidget(area_label)
        vbox.addWidget(self.area_threshold_textbox)
        vbox.addWidget(self.sam_post_checkbox)
        vbox.addSpacing(20)
        vbox.addWidget(predict_button, alignment=Qt.AlignLeft)
        hbox = QHBoxLayout()
        hbox.setContentsMargins(0, 0, 0, 0)
        hbox.addWidget(self.predict_all_button, alignment=Qt.AlignLeft)
        hbox.addWidget(self.predict_stop_button, alignment=Qt.AlignLeft)
        vbox.addLayout(hbox)
        vbox.addWidget(self.prediction_progress)
        hbox = QHBoxLayout()
        hbox.setContentsMargins(0, 15, 0, 0)
        hbox.addWidget(export_nrrd_button, alignment=Qt.AlignLeft)
        vbox.addLayout(hbox)
        layout.addLayout(vbox)

        gbox = QGroupBox()
        gbox.setTitle("Prediction")
        gbox.setMinimumWidth(100)
        gbox.setLayout(layout)
        self.base_layout.addWidget(gbox)

    def new_layer_checkbox_changed(self):
        state = self.new_layer_checkbox.checkState()
        self.prediction_layer_combo.setEnabled(state == Qt.Unchecked)
        self.seg_add_radiobutton.setEnabled(state == Qt.Unchecked)
        self.seg_replace_radiobutton.setEnabled(state == Qt.Unchecked)

    def postprocess_checkbox_changed(self):
        state = self.postprocess_checkbox.checkState()
        self.area_threshold_textbox.setEnabled(state == Qt.Checked)
        self.sam_post_checkbox.setEnabled(state == Qt.Checked)

    def check_input_layers(self, event: Event):
        curr_text = self.image_combo.currentText()
        self.image_combo.clear()
        for layer in self.viewer.layers:
            if isinstance(layer, config.NAPARI_IMAGE_LAYER):
                self.image_combo.addItem(layer.name)
        # put back the selected layer, if not removed
        if len(curr_text) > 0:
            index = self.image_combo.findText(curr_text, Qt.MatchExactly)
            if index > -1:
                self.image_combo.setCurrentIndex(index)

    def check_label_layers(self, event: Event):
        gt_curr_text = self.gt_combo.currentText()
        pred_curr_text = self.prediction_layer_combo.currentText()
        self.gt_combo.clear()
        self.prediction_layer_combo.clear()
        for layer in self.viewer.layers:
            if isinstance(layer, config.NAPARI_LABELS_LAYER):
                # to handle layer's name change by user
                layer.events.name.disconnect()
                layer.events.name.connect(self.check_label_layers)
                layer.colormap = colormaps.create_colormap(10)[0]
                if "Segmentation" in layer.name:
                    self.prediction_layer_combo.addItem(layer.name)
                else:
                    self.gt_combo.addItem(layer.name)
        # put back the selected layers, if not removed
        if len(gt_curr_text) > 0:
            index = self.gt_combo.findText(gt_curr_text, Qt.MatchExactly)
            if index > -1:
                self.gt_combo.setCurrentIndex(index)
        if len(pred_curr_text) > 0:
            index = self.prediction_layer_combo.findText(
                pred_curr_text, Qt.MatchExactly
            )
            if index > -1:
                self.prediction_layer_combo.setCurrentIndex(index)

    def select_storage(self):
        selected_file, _filter = QFileDialog.getOpenFileName(
            self, "Jug Lab", ".", "Embeddings Storage(*.hdf5)"
        )
        if selected_file is not None and len(selected_file) > 0:
            self.storage_textbox.setText(selected_file)
            # load the storage
            self.storage = h5py.File(selected_file, "r")
            self.patch_size = self.storage.attrs.get("patch_size", self.patch_size)
            self.overlap = self.storage.attrs.get(
                "overlap", self.overlap)
            self.stride, _ = get_stride_margin(self.patch_size, self.overlap)

            # init feature model
            self.feature_model, self.device = self.get_model_on_device()

    def add_labels_layer(self):
        self.image_layer = get_layer(
            self.viewer,
            self.image_combo.currentText(), config.NAPARI_IMAGE_LAYER
        )
        if self.image_layer is None:
            notif.show_error("No Image layer is added or selected!")
            return

        layer = self.viewer.add_labels(
            np.zeros(get_stack_dims(self.image_layer.data), dtype=np.uint8),
            name="Labels", opacity=1.0
        )
        layer.colormap = colormaps.create_colormap(10)[0]
        layer.brush_size = 1

    def get_class_labels(self):
        labels_dict = {}
        layer = get_layer(
            self.viewer, self.gt_combo.currentText(), config.NAPARI_LABELS_LAYER
        )
        if layer is None:
            print("No label layer is selected!")
            notif.show_error("No label layer is selected!")
            return labels_dict

        class_indices = np.unique(layer.data).tolist()
        # class zero is the napari background class.
        class_indices = [i for i in class_indices if i > 0]
        for class_idx in class_indices:
            positions = np.argwhere(layer.data == class_idx)
            labels_dict[class_idx] = positions

        return labels_dict

    def analyze_labels(self):
        labels_dict = self.get_class_labels()
        num_labels = [len(v) for v in labels_dict.values()]
        self.num_class_label.setText(f"Number of classes: {len(num_labels)}")
        each_class = "\n".join([
            f"class {i + 1}: {num_labels[i]:,d}" for i in range(len(num_labels))
        ])
        self.each_class_label.setText("Labels per class:\n" + each_class)

    def get_model_on_device(self):
        return MobileSAM.get_model(self.patch_size, self.overlap)
<<<<<<< HEAD
=======

    def get_train_data(self):
        # get ground truth class labels
        labels_dict = self.get_class_labels()
        if not labels_dict:
            return None
        if self.storage is None:
            notif.show_error("No embeddings storage file is selected!")
            return None

        num_slices, img_height, img_width = get_stack_dims(self.image_layer.data)
        num_labels = sum([len(v) for v in labels_dict.values()])
        total_channels = self.feature_model.get_total_output_channels()
        train_data = np.zeros((num_labels, total_channels))
        labels = np.zeros(num_labels, dtype="int32") - 1
        count = 0
        for class_index in np_progress(
            labels_dict, desc="getting training data", total=len(labels_dict.keys())
        ):
            class_label_coords = labels_dict[class_index]
            uniq_slices = np.unique(class_label_coords[:, 0]).tolist()
            # for each unique slice, load unique patches from the storage,
            # then get the pixel features within loaded patch.
            for slice_index in np_progress(uniq_slices, desc="reading slices"):
                slice_coords = class_label_coords[
                    class_label_coords[:, 0] == slice_index
                ][:, 1:]  # omit the slice dim
                patch_indices = get_patch_indices(
                    slice_coords, img_height, img_width,
                    self.patch_size, self.overlap
                )
                grp_key = str(slice_index)
                slice_dataset = self.storage[grp_key]["sam"]
                for p_i in np.unique(patch_indices):
                    patch_coords = slice_coords[patch_indices == p_i]
                    patch_features = slice_dataset[p_i]
                    train_data[count: count + len(patch_coords)] = patch_features[
                        patch_coords[:, 0] % self.stride,
                        patch_coords[:, 1] % self.stride
                    ]
                    labels[
                        count: count + len(patch_coords)
                    ] = class_index - 1  # to have bg class as zero
                    count += len(patch_coords)

        assert (labels > -1).all()

        return train_data, labels
>>>>>>> 689b031a

    def train_model(self):
        self.image_layer = get_layer(
            self.viewer,
            self.image_combo.currentText(), config.NAPARI_IMAGE_LAYER
        )
        if self.image_layer is None:
            notif.show_error("No Image layer is selected!")
            return

        # get the train data and labels
        if self.storage is None:
            notif.show_error("No embeddings storage file is selected!")
            return
        dataset = create_train_data(
            labels_dict=self.get_class_labels(),
            image_layer=self.image_layer.data,
            feature_model=self.feature_model,
            patch_size=self.patch_size,
            overlap=self.overlap,
            storage=self.storage,
            stride=self.stride
        )
        if dataset is None:
            return
        train_data, labels = dataset

        self.model_status_label.clear()
        self.model_status_label.setText("Model status: Training...")
        notif.show_info("Model status: Training...")
        self.rf_model = train_rf_model(
            labels, train_data,
            num_trees=self.num_trees_textbox.text(),
            max_depth=self.max_depth_textbox.text()
        )
        self.model_status_label.setText("Model status: Ready!")
        notif.show_info("Model status: Training is Done!")
        self.model_save_button.setEnabled(True)

    def load_rf_model(self):
        selected_file, _filter = QFileDialog.getOpenFileName(
            self, "Jug Lab", ".", "model(*.bin)"
        )
        if len(selected_file) > 0:
            with open(selected_file, mode="rb") as f:
                self.rf_model = pickle.load(f)
            notif.show_info("Model was loaded successfully.")
            self.model_status_label.setText("Model status: Ready!")

    def save_rf_model(self):
        if self.rf_model is None:
            notif.show_info("There is no trained model!")
            return
        selected_file, _filter = QFileDialog.getSaveFileName(
            self, "Jug Lab", ".", "model(*.bin)"
        )
        if len(selected_file) > 0:
            if not selected_file.endswith(".bin"):
                selected_file += ".bin"
            with open(selected_file, mode="wb") as f:
                pickle.dump(self.rf_model, f)
            notif.show_info("Model was saved successfully.")

    def predict(self, whole_stack=False):
        self.prediction_progress.setValue(0)
        if self.rf_model is None:
            notif.show_error("There is no trained RF model!")
            return

        self.image_layer = get_layer(
            self.viewer,
            self.image_combo.currentText(), config.NAPARI_IMAGE_LAYER
        )
        if self.image_layer is None:
            notif.show_error("No Image layer is selected!")
            return

        if self.storage is None:
            notif.show_error("No storage is selected!")
            return

        num_slices, img_height, img_width = get_stack_dims(self.image_layer.data)
        if self.new_layer_checkbox.checkState() == Qt.Checked:
            self.segmentation_layer = self.viewer.add_labels(
                np.zeros((num_slices, img_height, img_width), dtype=np.uint8),
                name="Segmentations"
            )
        else:
            # using selected layer for the segmentation
            self.segmentation_layer = get_layer(
                self.viewer,
                self.prediction_layer_combo.currentText(), config.NAPARI_LABELS_LAYER
            )
            if self.segmentation_layer is None:
                notif.show_error("No segmentation layer is selected!")
                return

        slice_indices = []
        if not whole_stack:
            # only predict the current slice
            slice_indices.append(self.viewer.dims.current_step[0])
        else:
            slice_indices = range(num_slices)

        if whole_stack:
            self.predict_stop_button.setEnabled(True)
        # run prediction in another thread
        self.prediction_worker = create_worker(
            self.run_prediction, slice_indices, img_height, img_width
        )
        self.prediction_worker.yielded.connect(self.update_prediction_progress)
        self.prediction_worker.finished.connect(self.prediction_is_done)
        self.prediction_worker.run()

    def run_prediction(self, slice_indices, img_height, img_width):
        area_threshold = None
        if len(self.area_threshold_textbox.text()) > 0:
            area_threshold = float(self.area_threshold_textbox.text()) / 100
        for slice_index in np_progress(slice_indices):
            segmentation_image = predict_slice(
                rf_model=self.rf_model,
                slice_index=slice_index,
                img_height=img_height,
                img_width=img_width,
                postprocessing=self.postprocess_checkbox.checkState() == Qt.Checked,
                sam_post=self.sam_post_checkbox.checkState() == Qt.Checked,
                patch_size=self.patch_size,
                overlap=self.overlap,
                storage=self.storage,
                feature_model=self.feature_model,
                stride=self.stride,
                area_threshold=area_threshold
            )
            # add/update segmentation result layer
            if (
                self.new_layer_checkbox.checkState() == Qt.Checked or
                self.seg_replace_radiobutton.isChecked()
            ):
                self.segmentation_layer.data[slice_index] = segmentation_image
            else:
                # add new result to the previous one (logical OR)
                old_bg = self.segmentation_layer.data[slice_index] == 0
                new_no_bg = segmentation_image > 0
                mask = np.logical_or(old_bg, new_no_bg)
                self.segmentation_layer.data[slice_index][mask] = segmentation_image[mask]

            yield (slice_index, len(slice_indices))

        if self.new_layer_checkbox.checkState() == Qt.Checked:
            cm, _ = colormaps.create_colormap(len(np.unique(segmentation_image)))
            self.segmentation_layer.colormap = cm
        self.segmentation_layer.refresh()

<<<<<<< HEAD
=======
    def predict_slice(self, rf_model, slice_index, img_height, img_width):
        """Predict a slice patch by patch"""
        segmentation_image = []
        # shape: N x target_size x target_size x C
        feature_patches = self.storage[str(slice_index)]["sam"][:]
        num_patches = feature_patches.shape[0]
        total_channels = self.feature_model.get_total_output_channels()
        for i in np_progress(range(num_patches), desc="Predicting slice patches"):
            input_data = feature_patches[i].reshape(-1, total_channels)
            predictions = rf_model.predict(input_data).astype(np.uint8)
            # to match segmentation colormap with the labels' colormap
            predictions[predictions > 0] += 1
            segmentation_image.append(predictions)

        segmentation_image = np.vstack(segmentation_image)
        # reshape into the image size + padding
        patch_rows, patch_cols = get_num_patches(
            img_height, img_width, self.patch_size, self.overlap
        )
        segmentation_image = segmentation_image.reshape(
            patch_rows, patch_cols, self.stride, self.stride
        )
        segmentation_image = np.moveaxis(segmentation_image, 1, 2).reshape(
            patch_rows * self.stride,
            patch_cols * self.stride
        )
        # skip paddings
        segmentation_image = segmentation_image[:img_height, :img_width]

        # check for postprocessing
        if self.postprocess_checkbox.checkState() == Qt.Checked:
            # apply postprocessing
            area_threshold = None
            if len(self.area_threshold_textbox.text()) > 0:
                area_threshold = float(self.area_threshold_textbox.text()) / 100
            if self.sam_post_checkbox.checkState() == Qt.Checked:
                segmentation_image = postprocess_segmentations_with_sam(
                    self.feature_model, segmentation_image, area_threshold
                )
            else:
                segmentation_image = postprocess_segmentation(
                    segmentation_image, area_threshold
                )

        return segmentation_image

>>>>>>> 689b031a
    def stop_predict(self):
        if self.prediction_worker is not None:
            self.prediction_worker.quit()
            self.prediction_worker = None
        self.predict_stop_button.setEnabled(False)

    def update_prediction_progress(self, values):
        curr, total = values
        self.prediction_progress.setMinimum(0)
        self.prediction_progress.setMaximum(total)
        self.prediction_progress.setValue(curr + 1)
        self.prediction_progress.setFormat("slice %v of %m (%p%)")

    def prediction_is_done(self):
        self.predict_all_button.setEnabled(True)
        self.predict_stop_button.setEnabled(False)
        print("Prediction is done!")
        notif.show_info("Prediction is done!")

    def export_segmentation(self, out_format="nrrd"):
        if self.segmentation_layer is None:
            notif.show_error("No segmentation layer is selected!")
            return

        selected_file, _filter = QFileDialog.getSaveFileName(
            self, "Jug Lab", ".", "Segmentation(*.nrrd)"
        )
        if selected_file is not None and len(selected_file) > 0:
            if not selected_file.endswith(".nrrd"):
                selected_file += ".nrrd"
            nrrd.write(selected_file, np.transpose(self.segmentation_layer.data))
            notif.show_info("Selected segmentation was exported successfully.")<|MERGE_RESOLUTION|>--- conflicted
+++ resolved
@@ -18,13 +18,9 @@
 import h5py
 import nrrd
 import numpy as np
-from sklearn.ensemble import RandomForestClassifier
-
+
+from .utils.training import create_train_data, train_rf_model, predict_slice
 from .models import MobileSAM
-<<<<<<< HEAD
-from .utils.training import create_train_data, train_rf_model, predict_slice
-=======
->>>>>>> 689b031a
 from .widgets import (
     ScrollWidgetWrapper,
     get_layer,
@@ -415,57 +411,6 @@
 
     def get_model_on_device(self):
         return MobileSAM.get_model(self.patch_size, self.overlap)
-<<<<<<< HEAD
-=======
-
-    def get_train_data(self):
-        # get ground truth class labels
-        labels_dict = self.get_class_labels()
-        if not labels_dict:
-            return None
-        if self.storage is None:
-            notif.show_error("No embeddings storage file is selected!")
-            return None
-
-        num_slices, img_height, img_width = get_stack_dims(self.image_layer.data)
-        num_labels = sum([len(v) for v in labels_dict.values()])
-        total_channels = self.feature_model.get_total_output_channels()
-        train_data = np.zeros((num_labels, total_channels))
-        labels = np.zeros(num_labels, dtype="int32") - 1
-        count = 0
-        for class_index in np_progress(
-            labels_dict, desc="getting training data", total=len(labels_dict.keys())
-        ):
-            class_label_coords = labels_dict[class_index]
-            uniq_slices = np.unique(class_label_coords[:, 0]).tolist()
-            # for each unique slice, load unique patches from the storage,
-            # then get the pixel features within loaded patch.
-            for slice_index in np_progress(uniq_slices, desc="reading slices"):
-                slice_coords = class_label_coords[
-                    class_label_coords[:, 0] == slice_index
-                ][:, 1:]  # omit the slice dim
-                patch_indices = get_patch_indices(
-                    slice_coords, img_height, img_width,
-                    self.patch_size, self.overlap
-                )
-                grp_key = str(slice_index)
-                slice_dataset = self.storage[grp_key]["sam"]
-                for p_i in np.unique(patch_indices):
-                    patch_coords = slice_coords[patch_indices == p_i]
-                    patch_features = slice_dataset[p_i]
-                    train_data[count: count + len(patch_coords)] = patch_features[
-                        patch_coords[:, 0] % self.stride,
-                        patch_coords[:, 1] % self.stride
-                    ]
-                    labels[
-                        count: count + len(patch_coords)
-                    ] = class_index - 1  # to have bg class as zero
-                    count += len(patch_coords)
-
-        assert (labels > -1).all()
-
-        return train_data, labels
->>>>>>> 689b031a
 
     def train_model(self):
         self.image_layer = get_layer(
@@ -474,7 +419,7 @@
         )
         if self.image_layer is None:
             notif.show_error("No Image layer is selected!")
-            return
+            return None
 
         # get the train data and labels
         if self.storage is None:
@@ -619,55 +564,6 @@
             self.segmentation_layer.colormap = cm
         self.segmentation_layer.refresh()
 
-<<<<<<< HEAD
-=======
-    def predict_slice(self, rf_model, slice_index, img_height, img_width):
-        """Predict a slice patch by patch"""
-        segmentation_image = []
-        # shape: N x target_size x target_size x C
-        feature_patches = self.storage[str(slice_index)]["sam"][:]
-        num_patches = feature_patches.shape[0]
-        total_channels = self.feature_model.get_total_output_channels()
-        for i in np_progress(range(num_patches), desc="Predicting slice patches"):
-            input_data = feature_patches[i].reshape(-1, total_channels)
-            predictions = rf_model.predict(input_data).astype(np.uint8)
-            # to match segmentation colormap with the labels' colormap
-            predictions[predictions > 0] += 1
-            segmentation_image.append(predictions)
-
-        segmentation_image = np.vstack(segmentation_image)
-        # reshape into the image size + padding
-        patch_rows, patch_cols = get_num_patches(
-            img_height, img_width, self.patch_size, self.overlap
-        )
-        segmentation_image = segmentation_image.reshape(
-            patch_rows, patch_cols, self.stride, self.stride
-        )
-        segmentation_image = np.moveaxis(segmentation_image, 1, 2).reshape(
-            patch_rows * self.stride,
-            patch_cols * self.stride
-        )
-        # skip paddings
-        segmentation_image = segmentation_image[:img_height, :img_width]
-
-        # check for postprocessing
-        if self.postprocess_checkbox.checkState() == Qt.Checked:
-            # apply postprocessing
-            area_threshold = None
-            if len(self.area_threshold_textbox.text()) > 0:
-                area_threshold = float(self.area_threshold_textbox.text()) / 100
-            if self.sam_post_checkbox.checkState() == Qt.Checked:
-                segmentation_image = postprocess_segmentations_with_sam(
-                    self.feature_model, segmentation_image, area_threshold
-                )
-            else:
-                segmentation_image = postprocess_segmentation(
-                    segmentation_image, area_threshold
-                )
-
-        return segmentation_image
-
->>>>>>> 689b031a
     def stop_predict(self):
         if self.prediction_worker is not None:
             self.prediction_worker.quit()
